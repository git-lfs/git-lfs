package lfs

import (
	"bytes"
	"encoding/base64"
	"encoding/json"
	"errors"
	"fmt"
	"io"
	"io/ioutil"
	"net/http"
	"net/url"
	"os"
	"path/filepath"
	"regexp"
	"strconv"
	"strings"

	"github.com/github/git-lfs/git"
	"github.com/github/git-lfs/vendor/_nuts/github.com/rubyist/tracerx"
)

const (
	mediaType = "application/vnd.git-lfs+json; charset=utf-8"
)

var (
	ErrorBuffer     = &bytes.Buffer{}
	ErrorWriter     = io.MultiWriter(os.Stderr, ErrorBuffer)
	lfsMediaTypeRE  = regexp.MustCompile(`\Aapplication/vnd\.git\-lfs\+json(;|\z)`)
	jsonMediaTypeRE = regexp.MustCompile(`\Aapplication/json(;|\z)`)
	hiddenHeaders   = map[string]bool{
		"Authorization": true,
	}

	defaultErrors = map[int]string{
		400: "Client error: %s",
		401: "Authorization error: %s\nCheck that you have proper access to the repository",
		403: "Authorization error: %s\nCheck that you have proper access to the repository",
		404: "Repository or object not found: %s\nCheck that it exists and that you have proper access to it",
		500: "Server error: %s",
	}
)

type objectError struct {
	Code    int    `json:"code"`
	Message string `json:"message"`
}

func (e *objectError) Error() string {
	return fmt.Sprintf("[%d] %s", e.Code, e.Message)
}

type ObjectResource struct {
	Oid     string                   `json:"oid,omitempty"`
	Size    int64                    `json:"size"`
	Actions map[string]*linkRelation `json:"actions,omitempty"`
	Links   map[string]*linkRelation `json:"_links,omitempty"`
	Error   *objectError             `json:"error,omitempty"`
}

func (o *ObjectResource) NewRequest(relation, method string) (*http.Request, error) {
	rel, ok := o.Rel(relation)
	if !ok {
		return nil, errors.New("relation does not exist")
	}

	req, err := newClientRequest(method, rel.Href, rel.Header)
	if err != nil {
		return nil, err
	}

	return req, nil
}

func (o *ObjectResource) Rel(name string) (*linkRelation, bool) {
	var rel *linkRelation
	var ok bool

	if o.Actions != nil {
		rel, ok = o.Actions[name]
	} else {
		rel, ok = o.Links[name]
	}

	return rel, ok
}

type linkRelation struct {
	Href   string            `json:"href"`
	Header map[string]string `json:"header,omitempty"`
}

type ClientError struct {
	Message          string `json:"message"`
	DocumentationUrl string `json:"documentation_url,omitempty"`
	RequestId        string `json:"request_id,omitempty"`
}

func (e *ClientError) Error() string {
	msg := e.Message
	if len(e.DocumentationUrl) > 0 {
		msg += "\nDocs: " + e.DocumentationUrl
	}
	if len(e.RequestId) > 0 {
		msg += "\nRequest ID: " + e.RequestId
	}
	return msg
}

// Download will attempt to download the object with the given oid. The batched
// API will be used, but if the server does not implement the batch operations
// it will fall back to the legacy API.
func Download(oid string, size int64) (io.ReadCloser, int64, error) {
	if !Config.BatchTransfer() {
		return DownloadLegacy(oid)
	}

	objects := []*ObjectResource{
		&ObjectResource{Oid: oid, Size: size},
	}

	objs, err := Batch(objects, "download")
	if err != nil {
		if IsNotImplementedError(err) {
			git.Config.SetLocal("", "lfs.batch", "false")
			return DownloadLegacy(oid)
		}
		return nil, 0, err
	}

	if len(objs) != 1 { // Expecting to find one object
		return nil, 0, Error(fmt.Errorf("Object not found: %s", oid))
	}

	return DownloadObject(objs[0])
}

// DownloadLegacy attempts to download the object for the given oid using the
// legacy API.
func DownloadLegacy(oid string) (io.ReadCloser, int64, error) {
	req, err := newApiRequest("GET", oid)
	if err != nil {
		return nil, 0, Error(err)
	}

	res, obj, err := doLegacyApiRequest(req)
	if err != nil {
		return nil, 0, err
	}
	LogTransfer("lfs.api.download", res)
	req, err = obj.NewRequest("download", "GET")
	if err != nil {
		return nil, 0, Error(err)
	}

	res, err = doStorageRequest(req)
	if err != nil {
		return nil, 0, err
	}
	LogTransfer("lfs.data.download", res)

	return res.Body, res.ContentLength, nil
}

type byteCloser struct {
	*bytes.Reader
}

func DownloadCheck(oid string) (*ObjectResource, error) {
	req, err := newApiRequest("GET", oid)
	if err != nil {
		return nil, Error(err)
	}

	res, obj, err := doLegacyApiRequest(req)
	if err != nil {
		return nil, err
	}
	LogTransfer("lfs.api.download", res)

	_, err = obj.NewRequest("download", "GET")
	if err != nil {
		return nil, Error(err)
	}

	return obj, nil
}

func DownloadObject(obj *ObjectResource) (io.ReadCloser, int64, error) {
	req, err := obj.NewRequest("download", "GET")
	if err != nil {
		return nil, 0, Error(err)
	}

	res, err := doStorageRequest(req)
	if err != nil {
		return nil, 0, newRetriableError(err)
	}
	LogTransfer("lfs.data.download", res)

	return res.Body, res.ContentLength, nil
}

func (b *byteCloser) Close() error {
	return nil
}

func Batch(objects []*ObjectResource, operation string) ([]*ObjectResource, error) {
	if len(objects) == 0 {
		return nil, nil
	}

	o := map[string]interface{}{"objects": objects, "operation": operation}

	by, err := json.Marshal(o)
	if err != nil {
		return nil, Error(err)
	}

	req, err := newBatchApiRequest(operation)
	if err != nil {
		return nil, Error(err)
	}

	req.Header.Set("Content-Type", mediaType)
	req.Header.Set("Content-Length", strconv.Itoa(len(by)))
	req.ContentLength = int64(len(by))
	req.Body = &byteCloser{bytes.NewReader(by)}

	tracerx.Printf("api: batch %d files", len(objects))

	res, objs, err := doApiBatchRequest(req)

	if err != nil {

		if res == nil {
			return nil, newRetriableError(err)
		}

		if res.StatusCode == 0 {
			return nil, newRetriableError(err)
		}

		if IsAuthError(err) {
			setAuthType(res)
			return Batch(objects, operation)
		}

		switch res.StatusCode {
		case 404, 410:
			tracerx.Printf("api: batch not implemented: %d", res.StatusCode)
			return nil, newNotImplementedError(nil)
		}

		tracerx.Printf("api error: %s", err)
		return nil, Error(err)
	}
	LogTransfer("lfs.api.batch", res)

	if res.StatusCode != 200 {
		return nil, Error(fmt.Errorf("Invalid status for %s %s: %d", req.Method, req.URL, res.StatusCode))
	}

	return objs, nil
}

func UploadCheck(oidPath string) (*ObjectResource, error) {
	oid := filepath.Base(oidPath)

	stat, err := os.Stat(oidPath)
	if err != nil {
		return nil, Error(err)
	}

	reqObj := &ObjectResource{
		Oid:  oid,
		Size: stat.Size(),
	}

	by, err := json.Marshal(reqObj)
	if err != nil {
		return nil, Error(err)
	}

	req, err := newApiRequest("POST", oid)
	if err != nil {
		return nil, Error(err)
	}

	req.Header.Set("Content-Type", mediaType)
	req.Header.Set("Content-Length", strconv.Itoa(len(by)))
	req.ContentLength = int64(len(by))
	req.Body = &byteCloser{bytes.NewReader(by)}

	tracerx.Printf("api: uploading (%s)", oid)
	res, obj, err := doLegacyApiRequest(req)

	if err != nil {
		if IsAuthError(err) {
			setAuthType(res)
			return UploadCheck(oidPath)
		}

		return nil, newRetriableError(err)
	}
	LogTransfer("lfs.api.upload", res)

	if res.StatusCode == 200 {
		return nil, nil
	}

	if obj.Oid == "" {
		obj.Oid = oid
	}
	if obj.Size == 0 {
		obj.Size = reqObj.Size
	}

	return obj, nil
}

<<<<<<< HEAD
func UploadObject(u *Uploadable, cb CopyCallback) error {
	path, err := LocalMediaPath(u.oid)
=======
func UploadObject(o *ObjectResource, cb CopyCallback) error {
	path, err := LocalMediaPath(o.Oid)
>>>>>>> 24166bd0
	if err != nil {
		return Error(err)
	}

	file, err := os.Open(path)
	if err != nil {
		return Error(err)
	}
	defer file.Close()

	o := u.object
	reader := &CallbackReader{
		C:         cb,
		TotalSize: o.Size,
		Reader:    file,
	}

	req, err := o.NewRequest("upload", "PUT")
	if err != nil {
		return Error(err)
	}

	if len(req.Header.Get("X-Lfs-Object-Id")) == 0 {
		req.Header.Set("X-Lfs-Object-Id", o.Oid)
	}

	if len(req.Header.Get("X-Lfs-File-Name")) == 0 {
		req.Header.Set("X-Lfs-File-Name", u.Filename)
	}

	currentRef, err := git.CurrentRef()
	if err != nil {
		PrintError(err, "Failed to resolve current git ref while uploading %s", u.Filename)
	} else {
		req.Header.Set("X-Lfs-Git-Ref", currentRef.Sha)
	}

	currentBranch, err := git.CurrentBranch()
	if err != nil {
		PrintError(err, "Failed to resolve current git branch while uploading %s", u.Filename)
	} else {
		req.Header.Set("X-Lfs-Git-Branch", currentBranch)
	}

	if len(req.Header.Get("Content-Type")) == 0 {
		req.Header.Set("Content-Type", "application/octet-stream")
	}

	if req.Header.Get("Transfer-Encoding") == "chunked" {
		req.TransferEncoding = []string{"chunked"}
	} else {
		req.Header.Set("Content-Length", strconv.FormatInt(o.Size, 10))
	}

	req.ContentLength = o.Size
	req.Body = ioutil.NopCloser(reader)

	res, err := doStorageRequest(req)
	if err != nil {
		return newRetriableError(err)
	}
	LogTransfer("lfs.data.upload", res)

	// A status code of 403 likely means that an authentication token for the
	// upload has expired. This can be safely retried.
	if res.StatusCode == 403 {
		return newRetriableError(err)
	}

	if res.StatusCode > 299 {
		return Errorf(nil, "Invalid status for %s %s: %d", req.Method, req.URL, res.StatusCode)
	}

	io.Copy(ioutil.Discard, res.Body)
	res.Body.Close()

	if _, ok := o.Rel("verify"); !ok {
		return nil
	}

	req, err = o.NewRequest("verify", "POST")
	if err != nil {
		return Error(err)
	}

	by, err := json.Marshal(o)
	if err != nil {
		return Error(err)
	}

	req.Header.Set("Content-Type", mediaType)
	req.Header.Set("Content-Length", strconv.Itoa(len(by)))
	req.ContentLength = int64(len(by))
	req.Body = ioutil.NopCloser(bytes.NewReader(by))
	res, err = doAPIRequest(req, true)
	if err != nil {
		return err
	}

	LogTransfer("lfs.data.verify", res)
	io.Copy(ioutil.Discard, res.Body)
	res.Body.Close()

	return err
}

// doLegacyApiRequest runs the request to the LFS legacy API.
func doLegacyApiRequest(req *http.Request) (*http.Response, *ObjectResource, error) {
	via := make([]*http.Request, 0, 4)
	res, err := doApiRequestWithRedirects(req, via, true)
	if err != nil {
		return res, nil, err
	}

	obj := &ObjectResource{}
	err = decodeApiResponse(res, obj)

	if err != nil {
		setErrorResponseContext(err, res)
		return nil, nil, err
	}

	return res, obj, nil
}

// doApiBatchRequest runs the request to the LFS batch API. If the API returns a
// 401, the repo will be marked as having private access and the request will be
// re-run. When the repo is marked as having private access, credentials will
// be retrieved.
func doApiBatchRequest(req *http.Request) (*http.Response, []*ObjectResource, error) {
	res, err := doAPIRequest(req, Config.PrivateAccess())

	if err != nil {
		if res != nil && res.StatusCode == 401 {
			return res, nil, newAuthError(err)
		}
		return res, nil, err
	}

	var objs map[string][]*ObjectResource
	err = decodeApiResponse(res, &objs)

	if err != nil {
		setErrorResponseContext(err, res)
	}

	return res, objs["objects"], err
}

// doStorageREquest runs the request to the storage API from a link provided by
// the "actions" or "_links" properties an LFS API response.
func doStorageRequest(req *http.Request) (*http.Response, error) {
	creds, err := getCreds(req)
	if err != nil {
		return nil, err
	}

	return doHttpRequest(req, creds)
}

// doAPIRequest runs the request to the LFS API, without parsing the response
// body. If the API returns a 401, the repo will be marked as having private
// access and the request will be re-run. When the repo is marked as having
// private access, credentials will be retrieved.
func doAPIRequest(req *http.Request, useCreds bool) (*http.Response, error) {
	via := make([]*http.Request, 0, 4)
	return doApiRequestWithRedirects(req, via, useCreds)
}

// doHttpRequest runs the given HTTP request. LFS or Storage API requests should
// use doApiBatchRequest() or doStorageRequest() instead.
func doHttpRequest(req *http.Request, creds Creds) (*http.Response, error) {
	var (
		res *http.Response
		err error
	)

	if Config.NtlmAccess() {
		res, err = DoNTLMRequest(req, true)
	} else {
		res, err = Config.HttpClient().Do(req)
	}

	if res == nil {
		res = &http.Response{
			StatusCode: 0,
			Header:     make(http.Header),
			Request:    req,
			Body:       ioutil.NopCloser(bytes.NewBufferString("")),
		}
	}

	if err != nil {
		if IsAuthError(err) {
			setAuthType(res)
			doHttpRequest(req, creds)
		} else {
			err = Error(err)
		}
	} else {
		err = handleResponse(res, creds)
	}

	if err != nil {
		if res != nil {
			setErrorResponseContext(err, res)
		} else {
			setErrorRequestContext(err, req)
		}
	}

	return res, err
}

func doApiRequestWithRedirects(req *http.Request, via []*http.Request, useCreds bool) (*http.Response, error) {
	var creds Creds
	if useCreds {
		c, err := getCredsForAPI(req)
		if err != nil {
			return nil, err
		}
		creds = c
	}

	res, err := doHttpRequest(req, creds)
	if err != nil {
		return res, err
	}

	if res.StatusCode == 307 {
		redirectTo := res.Header.Get("Location")
		locurl, err := url.Parse(redirectTo)
		if err == nil && !locurl.IsAbs() {
			locurl = req.URL.ResolveReference(locurl)
			redirectTo = locurl.String()
		}

		redirectedReq, err := newClientRequest(req.Method, redirectTo, nil)
		if err != nil {
			return res, Errorf(err, err.Error())
		}

		via = append(via, req)

		// Avoid seeking and re-wrapping the countingReadCloser, just get the "real" body
		realBody := req.Body
		if wrappedBody, ok := req.Body.(*countingReadCloser); ok {
			realBody = wrappedBody.ReadCloser
		}

		seeker, ok := realBody.(io.Seeker)
		if !ok {
			return res, Errorf(nil, "Request body needs to be an io.Seeker to handle redirects.")
		}

		if _, err := seeker.Seek(0, 0); err != nil {
			return res, Error(err)
		}
		redirectedReq.Body = realBody
		redirectedReq.ContentLength = req.ContentLength

		if err = checkRedirect(redirectedReq, via); err != nil {
			return res, Errorf(err, err.Error())
		}

		return doApiRequestWithRedirects(redirectedReq, via, useCreds)
	}

	return res, nil
}

func handleResponse(res *http.Response, creds Creds) error {
	saveCredentials(creds, res)

	if res.StatusCode < 400 {
		return nil
	}

	defer func() {
		io.Copy(ioutil.Discard, res.Body)
		res.Body.Close()
	}()

	cliErr := &ClientError{}
	err := decodeApiResponse(res, cliErr)
	if err == nil {
		if len(cliErr.Message) == 0 {
			err = defaultError(res)
		} else {
			err = Error(cliErr)
		}
	}

	if res.StatusCode == 401 {
		return newAuthError(err)
	}

	if res.StatusCode > 499 && res.StatusCode != 501 && res.StatusCode != 509 {
		return newFatalError(err)
	}

	return err
}

func decodeApiResponse(res *http.Response, obj interface{}) error {
	ctype := res.Header.Get("Content-Type")
	if !(lfsMediaTypeRE.MatchString(ctype) || jsonMediaTypeRE.MatchString(ctype)) {
		return nil
	}

	err := json.NewDecoder(res.Body).Decode(obj)
	io.Copy(ioutil.Discard, res.Body)
	res.Body.Close()

	if err != nil {
		return Errorf(err, "Unable to parse HTTP response for %s %s", res.Request.Method, res.Request.URL)
	}

	return nil
}

func defaultError(res *http.Response) error {
	var msgFmt string

	if f, ok := defaultErrors[res.StatusCode]; ok {
		msgFmt = f
	} else if res.StatusCode < 500 {
		msgFmt = defaultErrors[400] + fmt.Sprintf(" from HTTP %d", res.StatusCode)
	} else {
		msgFmt = defaultErrors[500] + fmt.Sprintf(" from HTTP %d", res.StatusCode)
	}

	return Error(fmt.Errorf(msgFmt, res.Request.URL))
}

func newApiRequest(method, oid string) (*http.Request, error) {
	endpoint := Config.Endpoint()
	objectOid := oid
	operation := "download"
	if method == "POST" {
		if oid != "batch" {
			objectOid = ""
			operation = "upload"
		}
	}

	res, err := sshAuthenticate(endpoint, operation, oid)
	if err != nil {
		tracerx.Printf("ssh: attempted with %s.  Error: %s",
			endpoint.SshUserAndHost, err.Error(),
		)
	}

	if len(res.Href) > 0 {
		endpoint.Url = res.Href
	}

	u, err := ObjectUrl(endpoint, objectOid)
	if err != nil {
		return nil, err
	}

	req, err := newClientRequest(method, u.String(), res.Header)
	if err != nil {
		return nil, err
	}

	req.Header.Set("Accept", mediaType)
	return req, nil
}

func newClientRequest(method, rawurl string, header map[string]string) (*http.Request, error) {
	req, err := http.NewRequest(method, rawurl, nil)
	if err != nil {
		return nil, err
	}

	for key, value := range header {
		req.Header.Set(key, value)
	}

	req.Header.Set("User-Agent", UserAgent)

	return req, nil
}

func newBatchApiRequest(operation string) (*http.Request, error) {
	endpoint := Config.Endpoint()

	res, err := sshAuthenticate(endpoint, operation, "")
	if err != nil {
		tracerx.Printf("ssh: %s attempted with %s.  Error: %s",
			operation, endpoint.SshUserAndHost, err.Error(),
		)
	}

	if len(res.Href) > 0 {
		endpoint.Url = res.Href
	}

	u, err := ObjectUrl(endpoint, "batch")
	if err != nil {
		return nil, err
	}

	req, err := newBatchClientRequest("POST", u.String())
	if err != nil {
		return nil, err
	}

	req.Header.Set("Accept", mediaType)
	if res.Header != nil {
		for key, value := range res.Header {
			req.Header.Set(key, value)
		}
	}

	return req, nil
}

func newBatchClientRequest(method, rawurl string) (*http.Request, error) {
	req, err := http.NewRequest(method, rawurl, nil)
	if err != nil {
		return nil, err
	}

	req.Header.Set("User-Agent", UserAgent)

	return req, nil
}

func setRequestAuthFromUrl(req *http.Request, u *url.URL) bool {
	if !Config.NtlmAccess() && u.User != nil {
		if pass, ok := u.User.Password(); ok {
			fmt.Fprintln(os.Stderr, "warning: current Git remote contains credentials")
			setRequestAuth(req, u.User.Username(), pass)
			return true
		}
	}

	return false
}

func setAuthType(res *http.Response) {
	authType := getAuthType(res)
	Config.SetAccess(authType)
	tracerx.Printf("api: http response indicates %q authentication. Resubmitting...", authType)
}

func getAuthType(res *http.Response) string {
	auth := res.Header.Get("Www-Authenticate")
	if len(auth) < 1 {
		auth = res.Header.Get("Lfs-Authenticate")
	}

	if strings.HasPrefix(strings.ToLower(auth), "ntlm") {
		return "ntlm"
	}

	return "basic"
}

func setRequestAuth(req *http.Request, user, pass string) {
	if Config.NtlmAccess() {
		return
	}

	if len(user) == 0 && len(pass) == 0 {
		return
	}

	token := fmt.Sprintf("%s:%s", user, pass)
	auth := "Basic " + base64.URLEncoding.EncodeToString([]byte(token))
	req.Header.Set("Authorization", auth)
}

func setErrorResponseContext(err error, res *http.Response) {
	ErrorSetContext(err, "Status", res.Status)
	setErrorHeaderContext(err, "Request", res.Header)
	setErrorRequestContext(err, res.Request)
}

func setErrorRequestContext(err error, req *http.Request) {
	ErrorSetContext(err, "Endpoint", Config.Endpoint().Url)
	ErrorSetContext(err, "URL", fmt.Sprintf("%s %s", req.Method, req.URL.String()))
	setErrorHeaderContext(err, "Response", req.Header)
}

func setErrorHeaderContext(err error, prefix string, head http.Header) {
	for key, _ := range head {
		contextKey := fmt.Sprintf("%s:%s", prefix, key)
		if _, skip := hiddenHeaders[key]; skip {
			ErrorSetContext(err, contextKey, "--")
		} else {
			ErrorSetContext(err, contextKey, head.Get(key))
		}
	}
}

func PrintError(err error, format string, args ...interface{}) {
	line := format
	if len(args) > 0 {
		line = fmt.Sprintf(format, args...)
	}
	fmt.Fprintln(ErrorWriter, line)
	fmt.Fprintln(ErrorWriter, err.Error())
}<|MERGE_RESOLUTION|>--- conflicted
+++ resolved
@@ -320,13 +320,8 @@
 	return obj, nil
 }
 
-<<<<<<< HEAD
 func UploadObject(u *Uploadable, cb CopyCallback) error {
 	path, err := LocalMediaPath(u.oid)
-=======
-func UploadObject(o *ObjectResource, cb CopyCallback) error {
-	path, err := LocalMediaPath(o.Oid)
->>>>>>> 24166bd0
 	if err != nil {
 		return Error(err)
 	}
