--- conflicted
+++ resolved
@@ -48,13 +48,13 @@
 	apiEvent = make(chan int)
 )
 
-type httpObjectResource struct {
+type objectResource struct {
 	Oid   string                   `json:"oid,omitempty"`
 	Size  int64                    `json:"size,omitempty"`
 	Links map[string]*linkRelation `json:"_links,omitempty"`
 }
 
-func (o *httpObjectResource) NewRequest(ctx *HttpApiContext, relation, method string) (*http.Request, Creds, error) {
+func (o *objectResource) NewRequest(ctx *HttpApiContext, relation, method string) (*http.Request, Creds, error) {
 	rel, ok := o.Rel(relation)
 	if !ok {
 		return nil, nil, objectRelationDoesNotExist
@@ -72,7 +72,7 @@
 	return req, creds, nil
 }
 
-func (o *httpObjectResource) Rel(name string) (*linkRelation, bool) {
+func (o *objectResource) Rel(name string) (*linkRelation, bool) {
 	if o.Links == nil {
 		return nil, false
 	}
@@ -103,29 +103,6 @@
 	return msg
 }
 
-<<<<<<< HEAD
-func Download(oid string) (io.ReadCloser, int64, *WrappedError) {
-	req, creds, err := newApiRequest("GET", oid)
-	if err != nil {
-		return nil, 0, Error(err)
-	}
-
-	res, obj, wErr := doApiRequest(req, creds)
-	if wErr != nil {
-		sendApiEvent(apiEventFail)
-		return nil, 0, wErr
-	}
-
-	sendApiEvent(apiEventSuccess)
-
-	req, creds, err = obj.NewRequest("download", "GET")
-	if err != nil {
-		return nil, 0, Error(err)
-	}
-=======
-// SJS MOVE LATER: end section that needs relocating to http-specific source file
->>>>>>> b4e5d459
-
 func Download(oid string) (io.ReadCloser, int64, *WrappedError) {
 
 	ctx := GetApiContext(Config.Endpoint())
@@ -137,6 +114,7 @@
 }
 
 func DownloadCheck(oid string) (*objectResource, *WrappedError) {
+	// SJS port this to context
 	req, creds, err := newApiRequest("GET", oid)
 	if err != nil {
 		return nil, Error(err)
@@ -156,6 +134,7 @@
 }
 
 func DownloadObject(obj *objectResource) (io.ReadCloser, int64, *WrappedError) {
+	// SJS port this to context
 	req, creds, err := obj.NewRequest("download", "GET")
 	if err != nil {
 		return nil, 0, Error(err)
@@ -174,6 +153,9 @@
 }
 
 func Batch(objects []*objectResource) ([]*objectResource, *WrappedError) {
+
+	// SJS port this to context
+
 	if len(objects) == 0 {
 		return nil, nil
 	}
@@ -229,8 +211,9 @@
 
 }
 
-<<<<<<< HEAD
 func UploadCheck(oidPath string) (*objectResource, *WrappedError) {
+
+	// SJS port this to context
 	oid := filepath.Base(oidPath)
 
 	stat, err := os.Stat(oidPath)
@@ -278,6 +261,7 @@
 }
 
 func UploadObject(o *objectResource, cb CopyCallback) *WrappedError {
+	// SJS port this to context
 	path, err := LocalMediaPath(o.Oid)
 	if err != nil {
 		return Error(err)
@@ -344,11 +328,8 @@
 	return wErr
 }
 
-func doHttpRequest(req *http.Request, creds Creds) (*http.Response, *WrappedError) {
-=======
 // SJS MOVE LATER: In the interests of easier merging, this method left in this source file
 func (self *HttpApiContext) doHttpRequest(req *http.Request, creds Creds) (*http.Response, *WrappedError) {
->>>>>>> b4e5d459
 	res, err := DoHTTP(Config, req)
 
 	var wErr *WrappedError
@@ -410,7 +391,7 @@
 }
 
 // SJS MOVE LATER: In the interests of easier merging, this method left in this source file
-func (self *HttpApiContext) doApiRequest(req *http.Request, creds Creds) (*http.Response, *httpObjectResource, *WrappedError) {
+func (self *HttpApiContext) doApiRequest(req *http.Request, creds Creds) (*http.Response, *objectResource, *WrappedError) {
 
 	via := make([]*http.Request, 0, 4)
 	res, wErr := self.doApiRequestWithRedirects(req, creds, via)
@@ -418,7 +399,7 @@
 		return nil, nil, wErr
 	}
 
-	obj := &httpObjectResource{}
+	obj := &objectResource{}
 	wErr = self.decodeApiResponse(res, obj)
 
 	if wErr != nil {
@@ -429,29 +410,25 @@
 	return res, obj, nil
 }
 
-<<<<<<< HEAD
-func doApiBatchRequest(req *http.Request, creds Creds) (*http.Response, []*objectResource, *WrappedError) {
+func (self *HttpApiContext) doApiBatchRequest(req *http.Request, creds Creds) (*http.Response, []*objectResource, *WrappedError) {
 	via := make([]*http.Request, 0, 4)
-	res, wErr := doApiRequestWithRedirects(req, creds, via)
+	res, wErr := self.doApiRequestWithRedirects(req, creds, via)
 	if wErr != nil {
 		return res, nil, wErr
 	}
 
 	var objs map[string][]*objectResource
-	wErr = decodeApiResponse(res, &objs)
-
-	if wErr != nil {
-		setErrorResponseContext(wErr, res)
+	wErr = self.decodeApiResponse(res, &objs)
+
+	if wErr != nil {
+		self.setErrorResponseContext(wErr, res)
 	}
 
 	return res, objs["objects"], wErr
 }
 
-func handleResponse(res *http.Response) *WrappedError {
-=======
 // SJS MOVE LATER: In the interests of easier merging, this method left in this source file
 func (self *HttpApiContext) handleResponse(res *http.Response) *WrappedError {
->>>>>>> b4e5d459
 	if res.StatusCode < 400 {
 		return nil
 	}
