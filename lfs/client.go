package lfs

import (
	"bytes"
	"encoding/base64"
	"errors"
	"fmt"
	"io"
	"net/http"
	"os"
	"path/filepath"
	"regexp"
)

const (
	mediaType = "application/vnd.git-lfs+json; charset=utf-8"
)

// The apiEvent* statuses (and the apiEvent channel) are used by
// UploadQueue to know when it is OK to process uploads concurrently.
const (
	apiEventFail = iota
	apiEventSuccess
)

var (
	lfsMediaTypeRE             = regexp.MustCompile(`\Aapplication/vnd\.git\-lfs\+json(;|\z)`)
	jsonMediaTypeRE            = regexp.MustCompile(`\Aapplication/json(;|\z)`)
	objectRelationDoesNotExist = errors.New("relation does not exist")
	hiddenHeaders              = map[string]bool{
		"Authorization": true,
	}

	defaultErrors = map[int]string{
		400: "Client error: %s",
		401: "Authorization error: %s\nCheck that you have proper access to the repository",
		403: "Authorization error: %s\nCheck that you have proper access to the repository",
		404: "Repository or object not found: %s\nCheck that it exists and that you have proper access to it",
		500: "Server error: %s",
	}

	apiEvent = make(chan int)
)

type ObjectResource struct {
	Oid   string                   `json:"oid,omitempty"`
	Size  int64                    `json:"size"`
	Links map[string]*linkRelation `json:"_links,omitempty"`
}

func (o *ObjectResource) CanDownload() bool {
	_, ok := o.Rel("download")
	return ok
}
func (o *ObjectResource) CanUpload() bool {
	_, ok := o.Rel("upload")
	return ok
}

func (o *ObjectResource) NewRequest(ctx *HttpApiContext, relation, method string) (*http.Request, Creds, error) {
	rel, ok := o.Rel(relation)
	if !ok {
		return nil, nil, objectRelationDoesNotExist
	}

	req, creds, err := ctx.newClientRequest(method, rel.Href)
	if err != nil {
		return nil, nil, err
	}

	for h, v := range rel.Header {
		req.Header.Set(h, v)
	}

	return req, creds, nil
}

func (o *ObjectResource) Rel(name string) (*linkRelation, bool) {
	if o.Links == nil {
		return nil, false
	}

	rel, ok := o.Links[name]
	return rel, ok
}

type linkRelation struct {
	Href   string            `json:"href"`
	Header map[string]string `json:"header,omitempty"`
}

type ClientError struct {
	Message          string `json:"message"`
	DocumentationUrl string `json:"documentation_url,omitempty"`
	RequestId        string `json:"request_id,omitempty"`
}

func (e *ClientError) Error() string {
	msg := e.Message
	if len(e.DocumentationUrl) > 0 {
		msg += "\nDocs: " + e.DocumentationUrl
	}
	if len(e.RequestId) > 0 {
		msg += "\nRequest ID: " + e.RequestId
	}
	return msg
}

<<<<<<< HEAD
// ReadCloser which will release an ApiContext when reading is finished
type ApiContextReadCloser struct {
	r   io.ReadCloser
	ctx ApiContext
}
=======
func Download(oid string) (io.ReadCloser, int64, *WrappedError) {
	req, creds, err := newApiRequest("GET", oid)
	if err != nil {
		return nil, 0, Error(err)
	}

	res, obj, wErr := doApiRequest(req, creds)
	if wErr != nil {
		sendApiEvent(apiEventFail)
		return nil, 0, wErr
	}
	LogTransfer("lfs.api.download", res)

	sendApiEvent(apiEventSuccess)
>>>>>>> 8ae4dacd

func (self *ApiContextReadCloser) Read(p []byte) (int, error) {
	n, e := self.r.Read(p)
	return n, e
}
func (self *ApiContextReadCloser) Close() error {
	err := self.r.Close()
	ReleaseApiContext(self.ctx)
	return err
}

<<<<<<< HEAD
func Download(oid string) (io.ReadCloser, int64, *WrappedError) {
=======
	res, wErr = doHttpRequest(req, creds)
	if wErr != nil {
		return nil, 0, wErr
	}
	LogTransfer("lfs.data.download", res)
>>>>>>> 8ae4dacd

	ctx := GetApiContext(Config.Endpoint())
	// Do NOT defer release of context here, must only be released once
	// reader is closed to be compatible with stateful contexts
	rc, sz, err := ctx.Download(oid)
	// Wrap readcloser so context will be released for re-use only once download finished
	return &ApiContextReadCloser{rc, ctx}, sz, err
}

type byteCloser struct {
	*bytes.Reader
}

<<<<<<< HEAD
func DownloadCheck(oid string) (*ObjectResource, *WrappedError) {
	ctx := GetApiContext(Config.Endpoint())
	defer ReleaseApiContext(ctx)
	return ctx.DownloadCheck(oid)
}

func DownloadObject(obj *ObjectResource) (io.ReadCloser, int64, *WrappedError) {
	ctx := GetApiContext(Config.Endpoint())
	// Do NOT defer release of context here, must only be released once
	// reader is closed to be compatible with stateful contexts
	rc, sz, err := ctx.DownloadObject(obj)
	// Wrap readcloser so context will be released for re-use only once download finished
	return &ApiContextReadCloser{rc, ctx}, sz, err
=======
func DownloadCheck(oid string) (*objectResource, *WrappedError) {
	req, creds, err := newApiRequest("GET", oid)
	if err != nil {
		return nil, Error(err)
	}

	res, obj, wErr := doApiRequest(req, creds)
	if wErr != nil {
		return nil, wErr
	}
	LogTransfer("lfs.api.download", res)

	_, _, err = obj.NewRequest("download", "GET")
	if err != nil {
		return nil, Error(err)
	}

	return obj, nil
}

func DownloadObject(obj *objectResource) (io.ReadCloser, int64, *WrappedError) {
	req, creds, err := obj.NewRequest("download", "GET")
	if err != nil {
		return nil, 0, Error(err)
	}

	res, wErr := doHttpRequest(req, creds)
	if wErr != nil {
		return nil, 0, wErr
	}
	LogTransfer("lfs.data.download", res)

	return res.Body, res.ContentLength, nil
>>>>>>> 8ae4dacd
}

func (b *byteCloser) Close() error {
	return nil
}

<<<<<<< HEAD
func Batch(objects []*ObjectResource) ([]*ObjectResource, *WrappedError) {
	ctx := GetApiContext(Config.Endpoint())
	defer ReleaseApiContext(ctx)
	return ctx.Batch(objects)
=======
func Batch(objects []*objectResource) ([]*objectResource, *WrappedError) {
	if len(objects) == 0 {
		return nil, nil
	}

	o := map[string][]*objectResource{"objects": objects}

	by, err := json.Marshal(o)
	if err != nil {
		return nil, Error(err)
	}

	req, creds, err := newApiRequest("POST", "batch")
	if err != nil {
		return nil, Error(err)
	}

	req.Header.Set("Content-Type", mediaType)
	req.Header.Set("Content-Length", strconv.Itoa(len(by)))
	req.ContentLength = int64(len(by))
	req.Body = &byteCloser{bytes.NewReader(by)}

	tracerx.Printf("api: batch %d files", len(objects))
	res, objs, wErr := doApiBatchRequest(req, creds)
	if wErr != nil {
		if res != nil {
			switch res.StatusCode {
			case 404, 410:
				tracerx.Printf("api: batch not implemented: %d", res.StatusCode)
				sendApiEvent(apiEventFail)
				return nil, Error(newNotImplError())
			}
		}
		sendApiEvent(apiEventFail)
		return nil, wErr
	}
	LogTransfer("lfs.api.batch", res)

	sendApiEvent(apiEventSuccess)
	if res.StatusCode != 200 {
		return nil, Errorf(nil, "Invalid status for %s %s: %d", req.Method, req.URL, res.StatusCode)
	}

	return objs, nil
>>>>>>> 8ae4dacd
}

func UploadCheck(oidPath string) (*ObjectResource, *WrappedError) {
	oid := filepath.Base(oidPath)

	stat, err := os.Stat(oidPath)
	if err != nil {
		sendApiEvent(apiEventFail)
		return nil, Error(err)
	}

<<<<<<< HEAD
	ctx := GetApiContext(Config.Endpoint())
	defer ReleaseApiContext(ctx)
	return ctx.UploadCheck(oid, stat.Size())
=======
	reqObj := &objectResource{
		Oid:  oid,
		Size: stat.Size(),
	}

	by, err := json.Marshal(reqObj)
	if err != nil {
		sendApiEvent(apiEventFail)
		return nil, Error(err)
	}

	req, creds, err := newApiRequest("POST", oid)
	if err != nil {
		sendApiEvent(apiEventFail)
		return nil, Error(err)
	}

	req.Header.Set("Content-Type", mediaType)
	req.Header.Set("Content-Length", strconv.Itoa(len(by)))
	req.ContentLength = int64(len(by))
	req.Body = &byteCloser{bytes.NewReader(by)}

	tracerx.Printf("api: uploading (%s)", oid)
	res, obj, wErr := doApiRequest(req, creds)
	if wErr != nil {
		sendApiEvent(apiEventFail)
		return nil, wErr
	}
	LogTransfer("lfs.api.upload", res)

	sendApiEvent(apiEventSuccess)

	if res.StatusCode == 200 {
		return nil, nil
	}

	return obj, nil
>>>>>>> 8ae4dacd
}

func UploadObject(o *ObjectResource, cb CopyCallback) *WrappedError {

	path, err := LocalMediaPath(o.Oid)
	if err != nil {
		return Error(err)
	}

	file, err := os.Open(path)
	if err != nil {
		return Error(err)
	}
	defer file.Close()

	reader := &CallbackReader{
		C:         cb,
		TotalSize: o.Size,
		Reader:    file,
	}

<<<<<<< HEAD
	ctx := GetApiContext(Config.Endpoint())
	defer ReleaseApiContext(ctx)
	return ctx.UploadObject(o, reader)
=======
	req, creds, err := o.NewRequest("upload", "PUT")
	if err != nil {
		return Error(err)
	}

	if len(req.Header.Get("Content-Type")) == 0 {
		req.Header.Set("Content-Type", "application/octet-stream")
	}
	req.Header.Set("Content-Length", strconv.FormatInt(o.Size, 10))
	req.ContentLength = o.Size

	req.Body = ioutil.NopCloser(reader)

	res, wErr := doHttpRequest(req, creds)
	if wErr != nil {
		return wErr
	}
	LogTransfer("lfs.data.upload", res)

	if res.StatusCode > 299 {
		return Errorf(nil, "Invalid status for %s %s: %d", req.Method, req.URL, res.StatusCode)
	}

	io.Copy(ioutil.Discard, res.Body)
	res.Body.Close()

	req, creds, err = o.NewRequest("verify", "POST")
	if err == objectRelationDoesNotExist {
		return nil
	} else if err != nil {
		return Error(err)
	}

	by, err := json.Marshal(o)
	if err != nil {
		return Error(err)
	}

	req.Header.Set("Content-Type", mediaType)
	req.Header.Set("Content-Length", strconv.Itoa(len(by)))
	req.ContentLength = int64(len(by))
	req.Body = ioutil.NopCloser(bytes.NewReader(by))
	res, wErr = doHttpRequest(req, creds)
	LogTransfer("lfs.data.verify", res)

	io.Copy(ioutil.Discard, res.Body)
	res.Body.Close()

	return wErr
}

func doHttpRequest(req *http.Request, creds Creds) (*http.Response, *WrappedError) {
	res, err := DoHTTP(req)

	var wErr *WrappedError

	if err != nil {
		wErr = Errorf(err, "Error for %s %s", res.Request.Method, res.Request.URL)
	} else {
		if creds != nil {
			saveCredentials(creds, res)
		}

		wErr = handleResponse(res)
	}

	if wErr != nil {
		if res != nil {
			setErrorResponseContext(wErr, res)
		} else {
			setErrorRequestContext(wErr, req)
		}
	}

	return res, wErr
}

func doApiRequestWithRedirects(req *http.Request, creds Creds, via []*http.Request) (*http.Response, *WrappedError) {
	res, wErr := doHttpRequest(req, creds)
	if wErr != nil {
		return res, wErr
	}

	if res.StatusCode == 307 {
		redirectedReq, redirectedCreds, err := newClientRequest(req.Method, res.Header.Get("Location"))
		if err != nil {
			return res, Errorf(err, err.Error())
		}

		via = append(via, req)

		// Avoid seeking and re-wrapping the countingReadCloser, just get the "real" body
		realBody := req.Body
		if wrappedBody, ok := req.Body.(*countingReadCloser); ok {
			realBody = wrappedBody.ReadCloser
		}

		seeker, ok := realBody.(io.Seeker)
		if !ok {
			return res, Errorf(nil, "Request body needs to be an io.Seeker to handle redirects.")
		}

		if _, err := seeker.Seek(0, 0); err != nil {
			return res, Error(err)
		}
		redirectedReq.Body = realBody
		redirectedReq.ContentLength = req.ContentLength

		if err = checkRedirect(redirectedReq, via); err != nil {
			return res, Errorf(err, err.Error())
		}

		return doApiRequestWithRedirects(redirectedReq, redirectedCreds, via)
	}

	return res, nil
}

func doApiRequest(req *http.Request, creds Creds) (*http.Response, *objectResource, *WrappedError) {
	via := make([]*http.Request, 0, 4)
	res, wErr := doApiRequestWithRedirects(req, creds, via)
	if wErr != nil {
		return res, nil, wErr
	}

	obj := &objectResource{}
	wErr = decodeApiResponse(res, obj)

	if wErr != nil {
		setErrorResponseContext(wErr, res)
		return nil, nil, wErr
	}

	return res, obj, nil
}

func doApiBatchRequest(req *http.Request, creds Creds) (*http.Response, []*objectResource, *WrappedError) {
	via := make([]*http.Request, 0, 4)
	res, wErr := doApiRequestWithRedirects(req, creds, via)
	if wErr != nil {
		return res, nil, wErr
	}

	var objs map[string][]*objectResource
	wErr = decodeApiResponse(res, &objs)

	if wErr != nil {
		setErrorResponseContext(wErr, res)
	}

	return res, objs["objects"], wErr
}

func handleResponse(res *http.Response) *WrappedError {
	if res.StatusCode < 400 {
		return nil
	}

	defer func() {
		io.Copy(ioutil.Discard, res.Body)
		res.Body.Close()
	}()

	cliErr := &ClientError{}
	wErr := decodeApiResponse(res, cliErr)
	if wErr == nil {
		if len(cliErr.Message) == 0 {
			wErr = defaultError(res)
		} else {
			wErr = Error(cliErr)
		}
	}

	wErr.Panic = res.StatusCode > 499 && res.StatusCode != 501 && res.StatusCode != 509
	return wErr
}

func decodeApiResponse(res *http.Response, obj interface{}) *WrappedError {
	ctype := res.Header.Get("Content-Type")
	if !(lfsMediaTypeRE.MatchString(ctype) || jsonMediaTypeRE.MatchString(ctype)) {
		return nil
	}

	err := json.NewDecoder(res.Body).Decode(obj)
	io.Copy(ioutil.Discard, res.Body)
	res.Body.Close()

	if err != nil {
		return Errorf(err, "Unable to parse HTTP response for %s %s", res.Request.Method, res.Request.URL)
	}

	return nil
}

func defaultError(res *http.Response) *WrappedError {
	var msgFmt string

	if f, ok := defaultErrors[res.StatusCode]; ok {
		msgFmt = f
	} else if res.StatusCode < 500 {
		msgFmt = defaultErrors[400] + fmt.Sprintf(" from HTTP %d", res.StatusCode)
	} else {
		msgFmt = defaultErrors[500] + fmt.Sprintf(" from HTTP %d", res.StatusCode)
	}

	return Error(fmt.Errorf(msgFmt, res.Request.URL))
>>>>>>> 8ae4dacd
}

func saveCredentials(creds Creds, res *http.Response) {
	if creds == nil {
		return
	}

	if res.StatusCode < 300 {
		execCreds(creds, "approve")
	} else if res.StatusCode == 401 {
		execCreds(creds, "reject")
	}
}

func getCreds(req *http.Request) (Creds, error) {
	if len(req.Header.Get("Authorization")) > 0 {
		return nil, nil
	}

	apiUrl, err := Config.ObjectUrl("")
	if err != nil {
		return nil, err
	}

	if req.URL.Scheme == apiUrl.Scheme &&
		req.URL.Host == apiUrl.Host {
		creds, err := credentials(req.URL)
		if err != nil {
			return nil, err
		}

		token := fmt.Sprintf("%s:%s", creds["username"], creds["password"])
		auth := "Basic " + base64.URLEncoding.EncodeToString([]byte(token))
		req.Header.Set("Authorization", auth)
		return creds, nil
	}

	return nil, nil
}

func sendApiEvent(event int) {
	select {
	case apiEvent <- event:
	default:
	}
}

type notImplError struct {
	error
}

func (e notImplError) NotImplemented() bool {
	return true
}

func newNotImplError() error {
	return notImplError{errors.New("Not Implemented")}
}

func isNotImplError(err *WrappedError) bool {
	type notimplerror interface {
		NotImplemented() bool
	}
	if e, ok := err.Err.(notimplerror); ok {
		return e.NotImplemented()
	}
	return false
}<|MERGE_RESOLUTION|>--- conflicted
+++ resolved
@@ -106,28 +106,11 @@
 	return msg
 }
 
-<<<<<<< HEAD
 // ReadCloser which will release an ApiContext when reading is finished
 type ApiContextReadCloser struct {
 	r   io.ReadCloser
 	ctx ApiContext
 }
-=======
-func Download(oid string) (io.ReadCloser, int64, *WrappedError) {
-	req, creds, err := newApiRequest("GET", oid)
-	if err != nil {
-		return nil, 0, Error(err)
-	}
-
-	res, obj, wErr := doApiRequest(req, creds)
-	if wErr != nil {
-		sendApiEvent(apiEventFail)
-		return nil, 0, wErr
-	}
-	LogTransfer("lfs.api.download", res)
-
-	sendApiEvent(apiEventSuccess)
->>>>>>> 8ae4dacd
 
 func (self *ApiContextReadCloser) Read(p []byte) (int, error) {
 	n, e := self.r.Read(p)
@@ -139,15 +122,7 @@
 	return err
 }
 
-<<<<<<< HEAD
 func Download(oid string) (io.ReadCloser, int64, *WrappedError) {
-=======
-	res, wErr = doHttpRequest(req, creds)
-	if wErr != nil {
-		return nil, 0, wErr
-	}
-	LogTransfer("lfs.data.download", res)
->>>>>>> 8ae4dacd
 
 	ctx := GetApiContext(Config.Endpoint())
 	// Do NOT defer release of context here, must only be released once
@@ -161,7 +136,6 @@
 	*bytes.Reader
 }
 
-<<<<<<< HEAD
 func DownloadCheck(oid string) (*ObjectResource, *WrappedError) {
 	ctx := GetApiContext(Config.Endpoint())
 	defer ReleaseApiContext(ctx)
@@ -175,98 +149,16 @@
 	rc, sz, err := ctx.DownloadObject(obj)
 	// Wrap readcloser so context will be released for re-use only once download finished
 	return &ApiContextReadCloser{rc, ctx}, sz, err
-=======
-func DownloadCheck(oid string) (*objectResource, *WrappedError) {
-	req, creds, err := newApiRequest("GET", oid)
-	if err != nil {
-		return nil, Error(err)
-	}
-
-	res, obj, wErr := doApiRequest(req, creds)
-	if wErr != nil {
-		return nil, wErr
-	}
-	LogTransfer("lfs.api.download", res)
-
-	_, _, err = obj.NewRequest("download", "GET")
-	if err != nil {
-		return nil, Error(err)
-	}
-
-	return obj, nil
-}
-
-func DownloadObject(obj *objectResource) (io.ReadCloser, int64, *WrappedError) {
-	req, creds, err := obj.NewRequest("download", "GET")
-	if err != nil {
-		return nil, 0, Error(err)
-	}
-
-	res, wErr := doHttpRequest(req, creds)
-	if wErr != nil {
-		return nil, 0, wErr
-	}
-	LogTransfer("lfs.data.download", res)
-
-	return res.Body, res.ContentLength, nil
->>>>>>> 8ae4dacd
 }
 
 func (b *byteCloser) Close() error {
 	return nil
 }
 
-<<<<<<< HEAD
 func Batch(objects []*ObjectResource) ([]*ObjectResource, *WrappedError) {
 	ctx := GetApiContext(Config.Endpoint())
 	defer ReleaseApiContext(ctx)
 	return ctx.Batch(objects)
-=======
-func Batch(objects []*objectResource) ([]*objectResource, *WrappedError) {
-	if len(objects) == 0 {
-		return nil, nil
-	}
-
-	o := map[string][]*objectResource{"objects": objects}
-
-	by, err := json.Marshal(o)
-	if err != nil {
-		return nil, Error(err)
-	}
-
-	req, creds, err := newApiRequest("POST", "batch")
-	if err != nil {
-		return nil, Error(err)
-	}
-
-	req.Header.Set("Content-Type", mediaType)
-	req.Header.Set("Content-Length", strconv.Itoa(len(by)))
-	req.ContentLength = int64(len(by))
-	req.Body = &byteCloser{bytes.NewReader(by)}
-
-	tracerx.Printf("api: batch %d files", len(objects))
-	res, objs, wErr := doApiBatchRequest(req, creds)
-	if wErr != nil {
-		if res != nil {
-			switch res.StatusCode {
-			case 404, 410:
-				tracerx.Printf("api: batch not implemented: %d", res.StatusCode)
-				sendApiEvent(apiEventFail)
-				return nil, Error(newNotImplError())
-			}
-		}
-		sendApiEvent(apiEventFail)
-		return nil, wErr
-	}
-	LogTransfer("lfs.api.batch", res)
-
-	sendApiEvent(apiEventSuccess)
-	if res.StatusCode != 200 {
-		return nil, Errorf(nil, "Invalid status for %s %s: %d", req.Method, req.URL, res.StatusCode)
-	}
-
-	return objs, nil
->>>>>>> 8ae4dacd
 }
 
 func UploadCheck(oidPath string) (*ObjectResource, *WrappedError) {
@@ -278,49 +170,9 @@
 		return nil, Error(err)
 	}
 
-<<<<<<< HEAD
 	ctx := GetApiContext(Config.Endpoint())
 	defer ReleaseApiContext(ctx)
 	return ctx.UploadCheck(oid, stat.Size())
-=======
-	reqObj := &objectResource{
-		Oid:  oid,
-		Size: stat.Size(),
-	}
-
-	by, err := json.Marshal(reqObj)
-	if err != nil {
-		sendApiEvent(apiEventFail)
-		return nil, Error(err)
-	}
-
-	req, creds, err := newApiRequest("POST", oid)
-	if err != nil {
-		sendApiEvent(apiEventFail)
-		return nil, Error(err)
-	}
-
-	req.Header.Set("Content-Type", mediaType)
-	req.Header.Set("Content-Length", strconv.Itoa(len(by)))
-	req.ContentLength = int64(len(by))
-	req.Body = &byteCloser{bytes.NewReader(by)}
-
-	tracerx.Printf("api: uploading (%s)", oid)
-	res, obj, wErr := doApiRequest(req, creds)
-	if wErr != nil {
-		sendApiEvent(apiEventFail)
-		return nil, wErr
-	}
-	LogTransfer("lfs.api.upload", res)
-
-	sendApiEvent(apiEventSuccess)
-
-	if res.StatusCode == 200 {
-		return nil, nil
-	}
-
-	return obj, nil
->>>>>>> 8ae4dacd
 }
 
 func UploadObject(o *ObjectResource, cb CopyCallback) *WrappedError {
@@ -342,218 +194,9 @@
 		Reader:    file,
 	}
 
-<<<<<<< HEAD
 	ctx := GetApiContext(Config.Endpoint())
 	defer ReleaseApiContext(ctx)
 	return ctx.UploadObject(o, reader)
-=======
-	req, creds, err := o.NewRequest("upload", "PUT")
-	if err != nil {
-		return Error(err)
-	}
-
-	if len(req.Header.Get("Content-Type")) == 0 {
-		req.Header.Set("Content-Type", "application/octet-stream")
-	}
-	req.Header.Set("Content-Length", strconv.FormatInt(o.Size, 10))
-	req.ContentLength = o.Size
-
-	req.Body = ioutil.NopCloser(reader)
-
-	res, wErr := doHttpRequest(req, creds)
-	if wErr != nil {
-		return wErr
-	}
-	LogTransfer("lfs.data.upload", res)
-
-	if res.StatusCode > 299 {
-		return Errorf(nil, "Invalid status for %s %s: %d", req.Method, req.URL, res.StatusCode)
-	}
-
-	io.Copy(ioutil.Discard, res.Body)
-	res.Body.Close()
-
-	req, creds, err = o.NewRequest("verify", "POST")
-	if err == objectRelationDoesNotExist {
-		return nil
-	} else if err != nil {
-		return Error(err)
-	}
-
-	by, err := json.Marshal(o)
-	if err != nil {
-		return Error(err)
-	}
-
-	req.Header.Set("Content-Type", mediaType)
-	req.Header.Set("Content-Length", strconv.Itoa(len(by)))
-	req.ContentLength = int64(len(by))
-	req.Body = ioutil.NopCloser(bytes.NewReader(by))
-	res, wErr = doHttpRequest(req, creds)
-	LogTransfer("lfs.data.verify", res)
-
-	io.Copy(ioutil.Discard, res.Body)
-	res.Body.Close()
-
-	return wErr
-}
-
-func doHttpRequest(req *http.Request, creds Creds) (*http.Response, *WrappedError) {
-	res, err := DoHTTP(req)
-
-	var wErr *WrappedError
-
-	if err != nil {
-		wErr = Errorf(err, "Error for %s %s", res.Request.Method, res.Request.URL)
-	} else {
-		if creds != nil {
-			saveCredentials(creds, res)
-		}
-
-		wErr = handleResponse(res)
-	}
-
-	if wErr != nil {
-		if res != nil {
-			setErrorResponseContext(wErr, res)
-		} else {
-			setErrorRequestContext(wErr, req)
-		}
-	}
-
-	return res, wErr
-}
-
-func doApiRequestWithRedirects(req *http.Request, creds Creds, via []*http.Request) (*http.Response, *WrappedError) {
-	res, wErr := doHttpRequest(req, creds)
-	if wErr != nil {
-		return res, wErr
-	}
-
-	if res.StatusCode == 307 {
-		redirectedReq, redirectedCreds, err := newClientRequest(req.Method, res.Header.Get("Location"))
-		if err != nil {
-			return res, Errorf(err, err.Error())
-		}
-
-		via = append(via, req)
-
-		// Avoid seeking and re-wrapping the countingReadCloser, just get the "real" body
-		realBody := req.Body
-		if wrappedBody, ok := req.Body.(*countingReadCloser); ok {
-			realBody = wrappedBody.ReadCloser
-		}
-
-		seeker, ok := realBody.(io.Seeker)
-		if !ok {
-			return res, Errorf(nil, "Request body needs to be an io.Seeker to handle redirects.")
-		}
-
-		if _, err := seeker.Seek(0, 0); err != nil {
-			return res, Error(err)
-		}
-		redirectedReq.Body = realBody
-		redirectedReq.ContentLength = req.ContentLength
-
-		if err = checkRedirect(redirectedReq, via); err != nil {
-			return res, Errorf(err, err.Error())
-		}
-
-		return doApiRequestWithRedirects(redirectedReq, redirectedCreds, via)
-	}
-
-	return res, nil
-}
-
-func doApiRequest(req *http.Request, creds Creds) (*http.Response, *objectResource, *WrappedError) {
-	via := make([]*http.Request, 0, 4)
-	res, wErr := doApiRequestWithRedirects(req, creds, via)
-	if wErr != nil {
-		return res, nil, wErr
-	}
-
-	obj := &objectResource{}
-	wErr = decodeApiResponse(res, obj)
-
-	if wErr != nil {
-		setErrorResponseContext(wErr, res)
-		return nil, nil, wErr
-	}
-
-	return res, obj, nil
-}
-
-func doApiBatchRequest(req *http.Request, creds Creds) (*http.Response, []*objectResource, *WrappedError) {
-	via := make([]*http.Request, 0, 4)
-	res, wErr := doApiRequestWithRedirects(req, creds, via)
-	if wErr != nil {
-		return res, nil, wErr
-	}
-
-	var objs map[string][]*objectResource
-	wErr = decodeApiResponse(res, &objs)
-
-	if wErr != nil {
-		setErrorResponseContext(wErr, res)
-	}
-
-	return res, objs["objects"], wErr
-}
-
-func handleResponse(res *http.Response) *WrappedError {
-	if res.StatusCode < 400 {
-		return nil
-	}
-
-	defer func() {
-		io.Copy(ioutil.Discard, res.Body)
-		res.Body.Close()
-	}()
-
-	cliErr := &ClientError{}
-	wErr := decodeApiResponse(res, cliErr)
-	if wErr == nil {
-		if len(cliErr.Message) == 0 {
-			wErr = defaultError(res)
-		} else {
-			wErr = Error(cliErr)
-		}
-	}
-
-	wErr.Panic = res.StatusCode > 499 && res.StatusCode != 501 && res.StatusCode != 509
-	return wErr
-}
-
-func decodeApiResponse(res *http.Response, obj interface{}) *WrappedError {
-	ctype := res.Header.Get("Content-Type")
-	if !(lfsMediaTypeRE.MatchString(ctype) || jsonMediaTypeRE.MatchString(ctype)) {
-		return nil
-	}
-
-	err := json.NewDecoder(res.Body).Decode(obj)
-	io.Copy(ioutil.Discard, res.Body)
-	res.Body.Close()
-
-	if err != nil {
-		return Errorf(err, "Unable to parse HTTP response for %s %s", res.Request.Method, res.Request.URL)
-	}
-
-	return nil
-}
-
-func defaultError(res *http.Response) *WrappedError {
-	var msgFmt string
-
-	if f, ok := defaultErrors[res.StatusCode]; ok {
-		msgFmt = f
-	} else if res.StatusCode < 500 {
-		msgFmt = defaultErrors[400] + fmt.Sprintf(" from HTTP %d", res.StatusCode)
-	} else {
-		msgFmt = defaultErrors[500] + fmt.Sprintf(" from HTTP %d", res.StatusCode)
-	}
-
-	return Error(fmt.Errorf(msgFmt, res.Request.URL))
->>>>>>> 8ae4dacd
 }
 
 func saveCredentials(creds Creds, res *http.Response) {
