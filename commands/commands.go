package commands

import (
	"bytes"
	"fmt"
	"io"
	"log"
	"os"
	"os/exec"
	"path/filepath"
	"strings"
	"time"

	"github.com/github/git-lfs/git"
	"github.com/github/git-lfs/lfs"
	"github.com/github/git-lfs/vendor/_nuts/github.com/spf13/cobra"
)

// Populate man pages
//go:generate go run ../docs/man/mangen.go

var (
	Debugging    = false
	ErrorBuffer  = &bytes.Buffer{}
	ErrorWriter  = io.MultiWriter(os.Stderr, ErrorBuffer)
	OutputWriter = io.MultiWriter(os.Stdout, ErrorBuffer)
	RootCmd      = &cobra.Command{
		Use: "git-lfs",
		Run: func(cmd *cobra.Command, args []string) {
			versionCommand(cmd, args)
			cmd.Usage()
		},
	}
	ManPages = make(map[string]string, 20)
)

// Error prints a formatted message to Stderr.  It also gets printed to the
// panic log if one is created for this command.
func Error(format string, args ...interface{}) {
	line := format
	if len(args) > 0 {
		line = fmt.Sprintf(format, args...)
	}
	fmt.Fprintln(ErrorWriter, line)
}

// Print prints a formatted message to Stdout.  It also gets printed to the
// panic log if one is created for this command.
func Print(format string, args ...interface{}) {
	line := fmt.Sprintf(format, args...)
	fmt.Fprintln(OutputWriter, line)
}

// Exit prints a formatted message and exits.
func Exit(format string, args ...interface{}) {
	Error(format, args...)
	os.Exit(2)
}

// Debug prints a formatted message if debugging is enabled.  The formatted
// message also shows up in the panic log, if created.
func Debug(format string, args ...interface{}) {
	if !Debugging {
		return
	}
	log.Printf(format, args...)
}

// LoggedError prints a formatted message to Stderr and writes a stack trace for
// the error to a log file without exiting.
func LoggedError(err error, format string, args ...interface{}) {
	Error(format, args...)
	file := handlePanic(err)

	if len(file) > 0 {
		fmt.Fprintf(os.Stderr, "\nErrors logged to %s\nUse `git lfs logs last` to view the log.\n", file)
	}
}

// Panic prints a formatted message, and writes a stack trace for the error to
// a log file before exiting.
func Panic(err error, format string, args ...interface{}) {
	LoggedError(err, format, args...)
	os.Exit(2)
}

func Run() {
	RootCmd.Execute()
}

func PipeMediaCommand(name string, args ...string) error {
	return PipeCommand("bin/"+name, args...)
}

func PipeCommand(name string, args ...string) error {
	cmd := exec.Command(name, args...)
	cmd.Stdin = os.Stdin
	cmd.Stderr = os.Stderr
	cmd.Stdout = os.Stdout
	return cmd.Run()
}

func requireStdin(msg string) {
	stat, _ := os.Stdin.Stat()
	if (stat.Mode() & os.ModeCharDevice) != 0 {
		Error("Cannot read from STDIN. %s", msg)
		os.Exit(1)
	}
}

func requireInRepo() {
	if !lfs.InRepo() {
		Print("Not in a git repository.")
		os.Exit(128)
	}
}

func handlePanic(err error) string {
	if err == nil {
		return ""
	}

	return logPanic(err)
}

func logPanic(loggedError error) string {
	var fmtWriter io.Writer = os.Stderr

	now := time.Now()
	name := now.Format("20060102T150405.999999999")
	full := filepath.Join(lfs.LocalLogDir, name+".log")

	if err := os.MkdirAll(lfs.LocalLogDir, 0755); err != nil {
		full = ""
		fmt.Fprintf(fmtWriter, "Unable to log panic to %s: %s\n\n", lfs.LocalLogDir, err.Error())
	} else if file, err := os.Create(full); err != nil {
		filename := full
		full = ""
		defer func() {
			fmt.Fprintf(fmtWriter, "Unable to log panic to %s\n\n", filename)
			logPanicToWriter(fmtWriter, err)
		}()
	} else {
		fmtWriter = file
		defer file.Close()
	}

	logPanicToWriter(fmtWriter, loggedError)

	return full
}

func logPanicToWriter(w io.Writer, loggedError error) {
	// log the version
	gitV, err := git.Config.Version()
	if err != nil {
		gitV = "Error getting git version: " + err.Error()
	}

	fmt.Fprintln(w, lfs.UserAgent)
	fmt.Fprintln(w, gitV)

	// log the command that was run
	fmt.Fprintln(w)
	fmt.Fprintf(w, "$ %s", filepath.Base(os.Args[0]))
	if len(os.Args) > 0 {
		fmt.Fprintf(w, " %s", strings.Join(os.Args[1:], " "))
	}
	fmt.Fprintln(w)

	// log the error message and stack trace
	w.Write(ErrorBuffer.Bytes())
	fmt.Fprintln(w)

	fmt.Fprintln(w, loggedError.Error())

	if err, ok := loggedError.(ErrorWithStack); ok {
		fmt.Fprintln(w, err.InnerError())
		for key, value := range err.Context() {
			fmt.Fprintf(w, "%s=%s\n", key, value)
		}
		w.Write(err.Stack())
	} else {
		w.Write(lfs.Stack())
	}
	fmt.Fprintln(w, "\nENV:")

	// log the environment
	for _, env := range lfs.Environ() {
		fmt.Fprintln(w, env)
	}
}

type ErrorWithStack interface {
	Context() map[string]string
	InnerError() string
	Stack() []byte
}

// determineIncludeExcludePaths is a common function to take the string arguments
// for include/exclude and derive slices either from these options or from the
// common global config
func determineIncludeExcludePaths(includeArg, excludeArg string) (include, exclude []string) {
	var includePaths, excludePaths []string
	if len(includeArg) > 0 {
		for _, inc := range strings.Split(includeArg, ",") {
			inc = strings.TrimSpace(inc)
			includePaths = append(includePaths, inc)
		}
	} else {
		includePaths = lfs.Config.FetchIncludePaths()
	}
	if len(excludeArg) > 0 {
		for _, ex := range strings.Split(excludeArg, ",") {
			ex = strings.TrimSpace(ex)
			excludePaths = append(excludePaths, ex)
		}
	} else {
		excludePaths = lfs.Config.FetchExcludePaths()
	}
	return includePaths, excludePaths
}

func printHelp(commandName string) {
	if txt, ok := ManPages[commandName]; ok {
<<<<<<< HEAD
		fmt.Fprintf(os.Stderr, txt)
=======
		fmt.Fprintf(os.Stderr, "%s\n", strings.TrimSpace(txt))
>>>>>>> 68f98daf
	} else {
		fmt.Fprintf(os.Stderr, "Sorry, no usage text found for %q\n", commandName)
	}
}

// help is used for 'git-lfs help <command>'
func help(cmd *cobra.Command, args []string) {
	if len(args) == 0 {
		printHelp("git-lfs")
	} else {
		printHelp(args[0])
	}

}

<<<<<<< HEAD
// usage is used for 'git-lfs <command> --help' or wen invoked manually
=======
// usage is used for 'git-lfs <command> --help' or when invoked manually
>>>>>>> 68f98daf
func usage(cmd *cobra.Command) error {
	printHelp(cmd.Name())
	return nil
}

func init() {
	log.SetOutput(ErrorWriter)
	// Set up help/usage funcs based on manpage text
	RootCmd.SetHelpFunc(help)
<<<<<<< HEAD
=======
	RootCmd.SetHelpTemplate("{{.UsageString}}")
>>>>>>> 68f98daf
	RootCmd.SetUsageFunc(usage)
}<|MERGE_RESOLUTION|>--- conflicted
+++ resolved
@@ -223,11 +223,7 @@
 
 func printHelp(commandName string) {
 	if txt, ok := ManPages[commandName]; ok {
-<<<<<<< HEAD
-		fmt.Fprintf(os.Stderr, txt)
-=======
 		fmt.Fprintf(os.Stderr, "%s\n", strings.TrimSpace(txt))
->>>>>>> 68f98daf
 	} else {
 		fmt.Fprintf(os.Stderr, "Sorry, no usage text found for %q\n", commandName)
 	}
@@ -242,12 +238,7 @@
 	}
 
 }
-
-<<<<<<< HEAD
-// usage is used for 'git-lfs <command> --help' or wen invoked manually
-=======
 // usage is used for 'git-lfs <command> --help' or when invoked manually
->>>>>>> 68f98daf
 func usage(cmd *cobra.Command) error {
 	printHelp(cmd.Name())
 	return nil
@@ -257,9 +248,6 @@
 	log.SetOutput(ErrorWriter)
 	// Set up help/usage funcs based on manpage text
 	RootCmd.SetHelpFunc(help)
-<<<<<<< HEAD
-=======
 	RootCmd.SetHelpTemplate("{{.UsageString}}")
->>>>>>> 68f98daf
 	RootCmd.SetUsageFunc(usage)
 }