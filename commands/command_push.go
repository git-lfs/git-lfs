--- conflicted
+++ resolved
@@ -36,7 +36,7 @@
 		Panic(err, "Error scanning for Git LFS files")
 	}
 
-	cli.Upload(pointers)
+	cli.Upload(nil, pointers)
 }
 
 func uploadsBetweenRefAndRemote(cli *clientContext, refs []string) {
@@ -70,56 +70,7 @@
 			Panic(err, "Error scanning for Git LFS files in the %q ref", ref)
 		}
 
-<<<<<<< HEAD
-		cli.Upload(pointers)
-=======
-		for _, p := range pointers {
-			oidPointerMap[p.Oid] = p
-		}
-	}
-
-	i := 0
-	pointers := make([]*lfs.WrappedPointer, len(oidPointerMap))
-	for _, pointer := range oidPointerMap {
-		pointers[i] = pointer
-		i += 1
-	}
-
-	return uploadPointers(pointers)
-}
-
-func uploadPointers(pointers []*lfs.WrappedPointer) *lfs.TransferQueue {
-	totalSize := int64(0)
-	for _, p := range pointers {
-		totalSize += p.Size
-	}
-
-	skipObjects := prePushCheckForMissingObjects(pointers)
-
-	uploadQueue := lfs.NewUploadQueue(len(pointers), totalSize, pushDryRun, nil)
-	for i, pointer := range pointers {
-		if pushDryRun {
-			Print("push %s => %s", pointer.Oid, pointer.Name)
-			continue
-		}
-
-		if _, skip := skipObjects[pointer.Oid]; skip {
-			// object missing locally but on server, don't bother
-			continue
-		}
-
-		tracerx.Printf("prepare upload: %s %s %d/%d", pointer.Oid, pointer.Name, i+1, len(pointers))
-
-		u, err := lfs.NewUploadable(pointer.Oid, pointer.Name)
-		if err != nil {
-			if Debugging || lfs.IsFatalError(err) {
-				Panic(err, err.Error())
-			} else {
-				Exit(err.Error())
-			}
-		}
-		uploadQueue.Add(u)
->>>>>>> 2b8c6eeb
+		cli.Upload(nil, pointers)
 	}
 }
 
@@ -130,17 +81,7 @@
 		pointers[idx] = &lfs.WrappedPointer{Pointer: &lfs.Pointer{Oid: oid}}
 	}
 
-<<<<<<< HEAD
-	cli.Upload(pointers)
-=======
-	uploadQueue := lfs.NewUploadQueue(len(oids), totalSize, pushDryRun, nil)
-
-	for _, u := range uploads {
-		uploadQueue.Add(u)
-	}
-
-	return uploadQueue
->>>>>>> 2b8c6eeb
+	cli.Upload(nil, pointers)
 }
 
 // pushCommand pushes local objects to a Git LFS server.  It takes two
