--- conflicted
+++ resolved
@@ -18,13 +18,10 @@
 // Width returns the width of the header given in the respective version.
 func (v IndexVersion) Width() int64 {
 	switch v {
-<<<<<<< HEAD
 	case V2:
 		return V2Width
-=======
 	case V1:
 		return V1Width
->>>>>>> 22db5deb
 	}
 	panic(fmt.Sprintf("git/odb/pack: width unknown for pack version %d", v))
 }
@@ -47,13 +44,10 @@
 	}
 
 	switch v {
-<<<<<<< HEAD
 	case V2:
 		return v2Search(idx, name, at)
-=======
 	case V1:
 		return v1Search(idx, name, at)
->>>>>>> 22db5deb
 	}
 	return nil, 0, &UnsupportedVersionErr{Got: uint32(v)}
 }