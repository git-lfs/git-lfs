--- conflicted
+++ resolved
@@ -133,12 +133,7 @@
 		return
 	}
 
-<<<<<<< HEAD
-	defer m.update()
-=======
-	defer m.update(false)
-	idx := atomic.AddInt64(&m.transferringFiles, 1)
->>>>>>> 5058d0f9
+	defer m.update(false)
 	m.fileIndexMutex.Lock()
 	m.oidCurrentBytes[oid] = int64(0)
 	m.fileIndex[name] = int64(len(m.oidCurrentBytes))
@@ -151,15 +146,10 @@
 		return
 	}
 
-<<<<<<< HEAD
-	defer m.update()
+	defer m.update(false)
 	m.fileIndexMutex.Lock()
 	m.oidCurrentBytes[oid] = read
 	m.fileIndexMutex.Unlock()
-=======
-	defer m.update(false)
-	atomic.AddInt64(&m.currentBytes, int64(current))
->>>>>>> 5058d0f9
 	m.logBytes(direction, name, read, total)
 }
 
